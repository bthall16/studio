// This Source Code Form is subject to the terms of the Mozilla Public
// License, v2.0. If a copy of the MPL was not distributed with this
// file, You can obtain one at http://mozilla.org/MPL/2.0/

import ClearIcon from "@mui/icons-material/Clear";
import ErrorIcon from "@mui/icons-material/Error";
import {
  Autocomplete,
  ToggleButton,
  ToggleButtonGroup,
  Typography,
  styled as muiStyled,
  List,
  MenuItem,
  Select,
  Tooltip,
  TextField,
  ListProps,
} from "@mui/material";
import { DeepReadonly } from "ts-essentials";
import { v4 as uuid } from "uuid";

import MessagePathInput from "@foxglove/studio-base/components/MessagePathSyntax/MessagePathInput";
import Stack from "@foxglove/studio-base/components/Stack";

import { ColorPickerInput, ColorGradientInput, NumberInput, Vec3Input, Vec2Input } from "./inputs";
import { SettingsTreeAction, SettingsTreeField } from "./types";

// Used to both undefined and empty string in select inputs.
const UNDEFINED_SENTINEL_VALUE = uuid();

const StyledToggleButtonGroup = muiStyled(ToggleButtonGroup)(({ theme }) => ({
  backgroundColor: theme.palette.action.hover,
  gap: theme.spacing(0.25),

  "& .MuiToggleButtonGroup-grouped": {
    margin: theme.spacing(0.55),
    borderRadius: theme.shape.borderRadius,
    paddingTop: 0,
    paddingBottom: 0,
    borderColor: "transparent",
    lineHeight: 1.75,

    "&.Mui-selected": {
      background: theme.palette.background.paper,
      borderColor: "transparent",

      "&:hover": {
        borderColor: theme.palette.action.active,
      },
    },
    "&:not(:first-of-type)": {
      borderRadius: theme.shape.borderRadius,
    },
    "&:first-of-type": {
      borderRadius: theme.shape.borderRadius,
    },
  },
}));

const PsuedoInputWrapper = muiStyled(Stack)(({ theme }) => {
  const prefersDarkMode = theme.palette.mode === "dark";
  const backgroundColor = prefersDarkMode ? "rgba(255, 255, 255, 0.09)" : "rgba(0, 0, 0, 0.06)";

  return {
    padding: theme.spacing(0.75, 1),
    borderRadius: theme.shape.borderRadius,
    fontSize: "0.75em",
    backgroundColor,

    input: {
      height: "1.4375em",
    },
    "&:hover": {
      backgroundColor: prefersDarkMode ? "rgba(255, 255, 255, 0.13)" : "rgba(0, 0, 0, 0.09)",
      // Reset on touch devices, it doesn't add specificity
      "@media (hover: none)": {
        backgroundColor,
      },
    },
    "&:focus-within": {
      backgroundColor,
    },
  };
});

const MultiLabelWrapper = muiStyled("div")(({ theme }) => ({
  display: "grid",
  gridTemplateColumns: "1fr auto",
  columnGap: theme.spacing(0.5),
  height: "100%",
  width: "100%",
  alignItems: "center",
}));

const FieldWrapper = muiStyled("div", {
  shouldForwardProp: (prop) => prop !== "error",
})<{ error: boolean }>(({ error, theme }) => ({
  marginRight: theme.spacing(1.25),

  ...(error && {
    ".MuiInputBase-root": {
      outline: `1px ${theme.palette.error.main} solid`,
      outlineOffset: -1,
    },
  }),
}));

function FieldInput({
  actionHandler,
  field,
  path,
}: {
  actionHandler: (action: SettingsTreeAction) => void;
  field: DeepReadonly<SettingsTreeField>;
  path: readonly string[];
}): JSX.Element {
  switch (field.input) {
    case "autocomplete":
      return (
        <Autocomplete
          size="small"
          freeSolo={true}
          value={field.value}
          disabled={field.disabled}
          readOnly={field.readonly}
          ListboxComponent={List}
          ListboxProps={{ dense: true } as Partial<ListProps>}
          renderOption={(props, option, { selected }) => (
            <MenuItem selected={selected} {...props}>
              {option}
            </MenuItem>
          )}
          componentsProps={{ clearIndicator: { size: "small" } }}
          clearIcon={<ClearIcon fontSize="small" />}
          renderInput={(params) => <TextField {...params} variant="filled" size="small" />}
          onInputChange={(_event, value) =>
            actionHandler({ action: "update", payload: { path, input: "autocomplete", value } })
          }
          onChange={(_event, value) =>
            actionHandler({
              action: "update",
              payload: { path, input: "autocomplete", value: value ?? undefined },
            })
          }
          options={field.items}
        />
      );
    case "number":
      return (
        <NumberInput
          size="small"
          variant="filled"
          value={field.value}
          disabled={field.disabled}
          readOnly={field.readonly}
          placeholder={field.placeholder}
          fullWidth
          max={field.max}
          min={field.min}
          precision={field.precision}
          step={field.step}
          onChange={(value) =>
            actionHandler({ action: "update", payload: { path, input: "number", value } })
          }
        />
      );
    case "toggle":
      return (
        <StyledToggleButtonGroup
          fullWidth
          value={field.value}
          exclusive
          disabled={field.disabled}
          size="small"
          onChange={(_event, value) => {
            if (field.readonly !== true) {
              actionHandler({ action: "update", payload: { path, input: "toggle", value } });
            }
          }}
        >
          {field.options.map((opt) => (
            <ToggleButton key={opt} value={opt}>
              {opt}
            </ToggleButton>
          ))}
        </StyledToggleButtonGroup>
      );
    case "string":
      return (
        <TextField
          variant="filled"
          size="small"
          fullWidth
          disabled={field.disabled}
          value={field.value ?? ""}
          placeholder={field.placeholder}
          InputProps={{
            readOnly: field.readonly,
          }}
          onChange={(event) =>
            actionHandler({
              action: "update",
              payload: { path, input: "string", value: event.target.value },
            })
          }
        />
      );
    case "boolean":
      return (
        <StyledToggleButtonGroup
          fullWidth
          value={field.value ?? false}
          exclusive
          disabled={field.disabled}
          size="small"
          onChange={(_event, value) => {
            if (value != undefined && field.readonly !== true) {
              actionHandler({
                action: "update",
                payload: { path, input: "boolean", value },
              });
            }
          }}
        >
          <ToggleButton value={true}>On</ToggleButton>
          <ToggleButton value={false}>Off</ToggleButton>
        </StyledToggleButtonGroup>
      );
    case "rgb":
      return (
        <ColorPickerInput
          alphaType="none"
          disabled={field.disabled}
          readOnly={field.readonly}
          placeholder={field.placeholder}
          value={field.value?.toString()}
          onChange={(value) =>
            actionHandler({
              action: "update",
              payload: { path, input: "rgb", value },
            })
          }
        />
      );
    case "rgba":
      return (
        <ColorPickerInput
          alphaType="alpha"
          disabled={field.disabled}
          readOnly={field.readonly}
          placeholder={field.placeholder}
          value={field.value?.toString()}
          onChange={(value) =>
            actionHandler({
              action: "update",
              payload: { path, input: "rgba", value },
            })
          }
        />
      );
    case "messagepath":
      return (
        <PsuedoInputWrapper direction="row">
          <MessagePathInput
            path={field.value ?? ""}
            disabled={field.disabled}
            readOnly={field.readonly}
            onChange={(value) =>
              actionHandler({
                action: "update",
                payload: { path, input: "messagepath", value },
              })
            }
            validTypes={field.validTypes}
          />
        </PsuedoInputWrapper>
      );
    case "select":
      return (
        <Select
          size="small"
          displayEmpty
          fullWidth
          disabled={field.disabled}
          readOnly={field.readonly}
          variant="filled"
          value={field.value ?? UNDEFINED_SENTINEL_VALUE}
          onChange={(event) =>
            actionHandler({
              action: "update",
              payload: {
                path,
                input: "select",
                value:
                  event.target.value === UNDEFINED_SENTINEL_VALUE ? undefined : event.target.value,
              },
            })
          }
          MenuProps={{ MenuListProps: { dense: true } }}
        >
          {field.options.map(({ label, value = UNDEFINED_SENTINEL_VALUE }) => (
            <MenuItem key={value} value={value}>
              {label}
            </MenuItem>
          ))}
        </Select>
      );
    case "gradient":
      return (
        <ColorGradientInput
          colors={field.value}
          disabled={field.disabled}
          readOnly={field.readonly}
          onChange={(value) =>
            actionHandler({ action: "update", payload: { path, input: "gradient", value } })
          }
        />
      );
    case "vec3":
      return (
        <Vec3Input
          step={field.step}
          value={field.value}
          precision={field.precision}
          disabled={field.disabled}
          readOnly={field.readonly}
          onChange={(value) =>
            actionHandler({ action: "update", payload: { path, input: "vec3", value } })
          }
        />
      );
    case "vec2":
      return (
        <Vec2Input
          step={field.step}
          value={field.value}
          precision={field.precision}
          disabled={field.disabled}
          readOnly={field.readonly}
          onChange={(value) =>
            actionHandler({ action: "update", payload: { path, input: "vec2", value } })
          }
        />
      );
  }
}

function FieldLabel({ field }: { field: DeepReadonly<SettingsTreeField> }): JSX.Element {
<<<<<<< HEAD
  if (field.input === "vec3" || field.input === "vec2") {
    const labels = field.labels ?? [];
=======
  if (field.input === "vec2") {
    const labels = field.labels ?? ["X", "Y"];
    return (
      <>
        <MultiLabelWrapper>
          <Typography
            title={field.label}
            variant="subtitle2"
            color="text.secondary"
            noWrap
            flex="auto"
          >
            {field.label}
          </Typography>
          {labels.map((label, index) => (
            <Typography
              key={label}
              title={field.label}
              variant="subtitle2"
              color="text.secondary"
              noWrap
              style={{ gridColumn: index === 0 ? "span 1" : "2 / span 1" }}
              flex="auto"
            >
              {label}
            </Typography>
          ))}
        </MultiLabelWrapper>
      </>
    );
  } else if (field.input === "vec3") {
    const labels = field.labels ?? ["X", "Y", "Z"];
>>>>>>> 92779a43
    return (
      <>
        <MultiLabelWrapper>
          <Typography
            title={field.label}
            variant="subtitle2"
            color="text.secondary"
            noWrap
            flex="auto"
          >
            {field.label}
          </Typography>
          {labels.map((label, index) => (
            <Typography
              key={label}
              title={field.label}
              variant="subtitle2"
              color="text.secondary"
              noWrap
              style={{ gridColumn: index === 0 ? "span 1" : "2 / span 1" }}
              flex="auto"
            >
              {label}
            </Typography>
          ))}
        </MultiLabelWrapper>
      </>
    );
  } else {
    return (
      <>
        <Typography
          title={field.help ?? field.label}
          variant="subtitle2"
          color="text.secondary"
          noWrap
          flex="auto"
        >
          {field.label}
        </Typography>
      </>
    );
  }
}

function FieldEditorComponent({
  actionHandler,
  field,
  path,
}: {
  actionHandler: (action: SettingsTreeAction) => void;
  field: DeepReadonly<SettingsTreeField>;
  path: readonly string[];
}): JSX.Element {
  const indent = Math.min(path.length, 4);
  const paddingLeft = 0.75 + 2 * (indent - 1);

  return (
    <>
      <Stack direction="row" alignItems="center" paddingLeft={paddingLeft} fullHeight>
        <FieldLabel field={field} />
        {field.error && (
          <Tooltip
            arrow
            placement="top"
            title={<Typography variant="subtitle2">{field.error}</Typography>}
          >
            <ErrorIcon color="error" fontSize="small" />
          </Tooltip>
        )}
      </Stack>
      <FieldWrapper error={field.error != undefined}>
        <FieldInput actionHandler={actionHandler} field={field} path={path} />
      </FieldWrapper>
      <Stack paddingBottom={0.25} style={{ gridColumn: "span 2" }} />
    </>
  );
}

export const FieldEditor = React.memo(FieldEditorComponent);<|MERGE_RESOLUTION|>--- conflicted
+++ resolved
@@ -347,10 +347,6 @@
 }
 
 function FieldLabel({ field }: { field: DeepReadonly<SettingsTreeField> }): JSX.Element {
-<<<<<<< HEAD
-  if (field.input === "vec3" || field.input === "vec2") {
-    const labels = field.labels ?? [];
-=======
   if (field.input === "vec2") {
     const labels = field.labels ?? ["X", "Y"];
     return (
@@ -383,7 +379,6 @@
     );
   } else if (field.input === "vec3") {
     const labels = field.labels ?? ["X", "Y", "Z"];
->>>>>>> 92779a43
     return (
       <>
         <MultiLabelWrapper>
